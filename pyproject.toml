[build-system]
requires = ["hatchling"]
build-backend = "hatchling.build"

[project]
name = "yente"
version = "4.5.0"
description = "A simple and fast API service for querying FollowTheMoney data, including OpenSanctions."
authors = [{ name = "OpenSanctions", email = "info@opensanctions.org" }]
license = { file = "LICENSE" }
readme = "README.md"
dependencies = [
    "elasticsearch[async] == 8.19.0",
    "opensearch-py[async] == 2.8.0",
    "uvicorn[standard] == 0.35.0",
    "httpx[http2] == 0.28.1",
    "aiohttp[speedups] == 3.12.15",
    "boto3 ~= 1.37",
    "fastapi == 0.116.1",
    "python-multipart == 0.0.20",
    "email-validator == 2.2.0",
    "structlog == 25.4.0",
    "pyicu == 2.15.2",
    "pydantic",
    "jellyfish == 1.2.0",
    "anyio == 4.9.0",
    "orjson == 3.11.1",
    "text-unidecode == 1.3",
    "click ~= 8.2.0",
    "normality == 3.0.1",
    "countrynames == 1.16.10",
    "pantomime == 0.6.1",
<<<<<<< HEAD
    "cryptography == 45.0.5",
    "followthemoney >= 4.0.3",
    "nomenklatura == 4.1.1",
    "rigour == 1.2.2",
=======
    "cryptography == 45.0.6",
    "followthemoney == 3.8.4",
    "nomenklatura == 3.17.3",
    "rigour == 0.13.0",
>>>>>>> 2b3f4821
    "asyncstdlib == 3.13.1",
    "aiocron == 2.1",
    "aiocsv == 1.3.2",
    "aiofiles == 24.1.0",
]
requires-python = ">=3.11,<=3.13"

[project.urls]
Documentation = "https://www.opensanctions.org/docs/yente/"
Repository = "https://github.com/opensanctions/yente.git"
Issues = "https://github.com/opensanctions/yente/issues"

[project.scripts]
yente = "yente.cli:cli"


[project.optional-dependencies]
dev = [
    "ruff >=0.8.4,<1.0.0",
    "build",
    "mypy ~=1.13",
    "pytest == 8.4.1",
    "pytest-cov >= 6.0.0, < 7.0.0",
    "pytest-asyncio >= 0.25.0, < 2.0.0",
    "pytest-httpx == 0.35.0, < 1.0.0",
    "flake8 >= 2.6.0",
    "black >= 24.10,< 26.0",
    "types-aiofiles >=24.0,<25.0",
    "boto3-stubs ~= 1.37",
    "bump2version == 1.0.1",
    "pip >10.0.0",
    "pre-commit",
    "types-PyYAML",
]

[tool.hatch.build.targets.sdist]
only-include = ["yente", "LICENSE", "README.md"]

[tool.pytest.ini_options]
filterwarnings = ["ignore:Elasticsearch built-in security:"]
asyncio_mode = "strict"
# asyncio_default_fixture_loop_scope=session
log_cli = true<|MERGE_RESOLUTION|>--- conflicted
+++ resolved
@@ -30,17 +30,10 @@
     "normality == 3.0.1",
     "countrynames == 1.16.10",
     "pantomime == 0.6.1",
-<<<<<<< HEAD
-    "cryptography == 45.0.5",
+    "cryptography == 45.0.6",
     "followthemoney >= 4.0.3",
     "nomenklatura == 4.1.1",
     "rigour == 1.2.2",
-=======
-    "cryptography == 45.0.6",
-    "followthemoney == 3.8.4",
-    "nomenklatura == 3.17.3",
-    "rigour == 0.13.0",
->>>>>>> 2b3f4821
     "asyncstdlib == 3.13.1",
     "aiocron == 2.1",
     "aiocsv == 1.3.2",
