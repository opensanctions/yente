--- conflicted
+++ resolved
@@ -106,11 +106,7 @@
 
   package-docker:
     runs-on: ubuntu-latest
-<<<<<<< HEAD
-    if: github.ref == 'refs/heads/main' || startsWith(github.ref, 'refs/tags')
-=======
     if: github.ref == 'refs/heads/main' || startsWith(github.ref, 'refs/tags') || github.ref == 'refs/heads/develop'
->>>>>>> 855c2a3a
     needs: [package-python]
     steps:
       - uses: actions/checkout@v5
